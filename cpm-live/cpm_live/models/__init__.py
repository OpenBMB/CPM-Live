from .ant import CPMAntConfig, CPMAnt
<<<<<<< HEAD
from .bee import CPMBeeConfig, CPMBee
=======
from .ant_torch import CPMAntTorch
>>>>>>> bd166ade
<|MERGE_RESOLUTION|>--- conflicted
+++ resolved
@@ -1,6 +1,3 @@
 from .ant import CPMAntConfig, CPMAnt
-<<<<<<< HEAD
 from .bee import CPMBeeConfig, CPMBee
-=======
-from .ant_torch import CPMAntTorch
->>>>>>> bd166ade
+from .ant_torch import CPMAntTorch